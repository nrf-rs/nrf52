--- conflicted
+++ resolved
@@ -33,18 +33,6 @@
 
 /// Length of Nordic EasyDMA differs for MCUs
 #[cfg(feature = "52832")]
-<<<<<<< HEAD
-pub mod target_constants{
-    // NRF52832 8 bits1..0xFF
-    pub const EASY_DMA_SIZE:usize = 255;
-}
-    // NRF52840 16 bits 1..0xFFFF
-#[cfg(feature = "52840")]
-pub mod target_constants{
-    pub const EASY_DMA_SIZE:usize = 65535;
-}
-
-=======
 pub mod target_constants {
     // NRF52832 8 bits1..0xFF
     pub const EASY_DMA_SIZE: usize = 255;
@@ -54,7 +42,6 @@
     // NRF52840 16 bits 1..0xFFFF
     pub const EASY_DMA_SIZE: usize = 65535;
 }
->>>>>>> 0c168406
 
 pub use crate::clocks::Clocks;
 pub use crate::delay::Delay;
