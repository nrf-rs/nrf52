//! HAL interface to the TWIM peripheral
//!
//! See product specification:
//!
//! - nrf52832: Section 33
//! - nrf52840: Section 6.31
use core::ops::Deref;
use core::cmp::min;

use core::sync::atomic::{compiler_fence, Ordering::SeqCst};

use crate::target::{
    twim0,
    P0,
    TWIM0,
    TWIM1,
};

use crate::gpio::{
    Pin,
    Floating,
    Input,
};

use crate::target_constants::{EASY_DMA_SIZE,SRAM_LOWER,SRAM_UPPER};

pub use crate::target::twim0::frequency::FREQUENCYW as Frequency;

pub trait TwimExt: Deref<Target=twim0::RegisterBlock> + Sized {
    fn constrain(self, pins: Pins, frequency: Frequency)
        -> Twim<Self>;
}

macro_rules! impl_twim_ext {
    ($($twim:ty,)*) => {
        $(
            impl TwimExt for $twim {
                fn constrain(self, pins: Pins, frequency: Frequency)
                    -> Twim<Self>
                {
                    Twim::new(self, pins, frequency)
                }
            }
        )*
    }
}

impl_twim_ext!(
    TWIM0,
    TWIM1,
);


/// Interface to a TWIM instance
///
/// This is a very basic interface that comes with the following limitation:
/// The TWIM instances share the same address space with instances of SPIM,
/// SPIS, SPI, TWIS, and TWI. For example, TWIM0 conflicts with SPIM0, SPIS0,
/// etc.; TWIM1 conflicts with SPIM1, SPIS1, etc. You need to make sure that
/// conflicting instances are disabled before using `Twim`. Please refer to the
/// product specification for more information (section 15.2 for nRF52832,
/// section 6.1.2 for nRF52840).
pub struct Twim<T>(T);

impl<T> Twim<T> where T: TwimExt {
    pub fn new(twim: T, pins: Pins, frequency: Frequency) -> Self {
        // The TWIM peripheral requires the pins to be in a mode that is not
        // exposed through the GPIO API, and might it might not make sense to
        // expose it there.
        //
        // Until we've figured out what to do about this, let's just configure
        // the pins through the raw peripheral API. All of the following is
        // safe, as we own the pins now and have exclusive access to their
        // registers.
        for &pin in &[pins.scl.pin, pins.sda.pin] {
            unsafe { &*P0::ptr() }.pin_cnf[pin as usize].write(|w|
                w
                    .dir().input()
                    .input().connect()
                    .pull().pullup()
                    .drive().s0d1()
                    .sense().disabled()
            );
        }

        // Select pins
        twim.psel.scl.write(|w| {
            let w = unsafe { w.pin().bits(pins.scl.pin) };
            #[cfg(feature = "52840")]
            let w = w.port().bit(pins.scl.port);
            w.connect().connected()
        });
        twim.psel.sda.write(|w| {
            let w = unsafe { w.pin().bits(pins.sda.pin) };
            #[cfg(feature = "52840")]
            let w = w.port().bit(pins.sda.port);
            w.connect().connected()
        });

        // Enable TWIM instance
        twim.enable.write(|w|
            w.enable().enabled()
        );

        // Configure frequency
        twim.frequency.write(|w| w.frequency().variant(frequency));


        Twim(twim)
    }

    /// Write to an I2C slave
    ///
<<<<<<< HEAD
=======
    /// The buffer must have a length of at most 255 bytes on the nRF52832
    /// and at most 65535 bytes on the nRF52840.
>>>>>>> ae3fcb69
    pub fn write(&mut self,
        address: u8,
        buffer:  &[u8],
    )
        -> Result<(), Error>
    {
<<<<<<< HEAD
        if SRAM_LOWER <= ( buffer.as_ptr() as usize ) && (buffer.as_ptr() as usize) < SRAM_UPPER {
            return Err(Error::DMABufferNotInDataMemory)
=======

        if buffer.len() > EASY_DMA_SIZE {
            return Err(Error::TxBufferTooLong);
>>>>>>> ae3fcb69
        }
        let mut offset = 0;
        while offset < buffer.len() {
            let datalen = min(EASY_DMA_SIZE, buffer.len() - offset);
            let dataptr = offset + (buffer.as_ptr() as usize);
            offset += datalen;
            // Conservative compiler fence to prevent optimizations that do not
            // take in to account actions by DMA. The fence has been placed here,
            // before any DMA action has started
            compiler_fence(SeqCst);

            self.0.address.write(|w| unsafe { w.address().bits(address) });

            // Set up the DMA write
            self.0.txd.ptr.write(|w|
                // We're giving the register a pointer to the stack. Since we're
                // waiting for the I2C transaction to end before this stack pointer
                // becomes invalid, there's nothing wrong here.
                //
                // The PTR field is a full 32 bits wide and accepts the full range
                // of values.
                unsafe { w.ptr().bits(dataptr as u32) }
            );
            self.0.txd.maxcnt.write(|w|
                // We're giving it the length of the buffer, so no danger of
                // accessing invalid memory. We have verified that the length of the
                // buffer fits in an `u8`, so the cast to `u8` is also fine.
                //
                // The MAXCNT field is 8 bits wide and accepts the full range of
                // values.
                unsafe { w.maxcnt().bits(datalen as _) }
            );

            // Start write operation
            self.0.tasks_starttx.write(|w|
                // `1` is a valid value to write to task registers.
                unsafe { w.bits(1) }
            );

            // Wait until write operation is about to end
            while self.0.events_lasttx.read().bits() == 0 {}
            self.0.events_lasttx.write(|w| w); // reset event

            // Stop read operation
            self.0.tasks_stop.write(|w|
                // `1` is a valid value to write to task registers.
                unsafe { w.bits(1) }
            );

            // Wait until write operation has ended
            while self.0.events_stopped.read().bits() == 0 {}
            self.0.events_stopped.write(|w| w); // reset event

            // Conservative compiler fence to prevent optimizations that do not
            // take in to account actions by DMA. The fence has been placed here,
            // after all possible DMA actions have completed
            compiler_fence(SeqCst);

            if self.0.txd.amount.read().bits() != datalen as u32 {
                return Err(Error::Transmit);
            }
        }
        Ok(())
    }

    /// Read from an I2C slave
    ///
    /// The buffer must have a length of at most 255 bytes on the nRF52832
    /// and at most 65535 bytes on the nRF52840.
    pub fn read(&mut self,
        address: u8,
        buffer:  &mut [u8],
    )
        -> Result<(), Error>
    {
<<<<<<< HEAD
        let mut offset = 0;
        while offset < buffer.len() {
            let datalen = min(EASY_DMA_SIZE, buffer.len() - offset);
            let dataptr = offset + (buffer.as_ptr() as usize);
            offset += datalen;

            // Conservative compiler fence to prevent optimizations that do not
            // take in to account actions by DMA. The fence has been placed here,
            // before any DMA action has started
            compiler_fence(SeqCst);

            self.0.address.write(|w| unsafe { w.address().bits(address) });

            // Set up the DMA read
            self.0.rxd.ptr.write(|w|
                // We're giving the register a pointer to the stack. Since we're
                // waiting for the I2C transaction to end before this stack pointer
                // becomes invalid, there's nothing wrong here.
                //
                // The PTR field is a full 32 bits wide and accepts the full range
                // of values.
                unsafe { w.ptr().bits(dataptr as u32) }
            );
            self.0.rxd.maxcnt.write(|w|
                // We're giving it the length of the buffer, so no danger of
                // accessing invalid memory. We have verified that the length of the
                // buffer fits in an `u8`, so the cast to the type of maxcnt
                // is also fine.
                //
                // Note that that nrf52840 maxcnt is a wider
                // type than a u8, so we use a `_` cast rather than a `u8` cast.
                // The MAXCNT field is thus at least 8 bits wide and accepts the
                // full range of values that fit in a `u8`.
                unsafe { w.maxcnt().bits(datalen as _) }
            );
=======
        if buffer.len() > EASY_DMA_SIZE {
            return Err(Error::RxBufferTooLong);
        }

        // Conservative compiler fence to prevent optimizations that do not
        // take in to account actions by DMA. The fence has been placed here,
        // before any DMA action has started
        compiler_fence(SeqCst);

        self.0.address.write(|w| unsafe { w.address().bits(address) });

        // Set up the DMA read
        self.0.rxd.ptr.write(|w|
            // We're giving the register a pointer to the stack. Since we're
            // waiting for the I2C transaction to end before this stack pointer
            // becomes invalid, there's nothing wrong here.
            //
            // The PTR field is a full 32 bits wide and accepts the full range
            // of values.
            unsafe { w.ptr().bits(buffer.as_mut_ptr() as u32) }
        );
        self.0.rxd.maxcnt.write(|w|
            // We're giving it the length of the buffer, so no danger of
            // accessing invalid memory. We have verified that the length of the
            // buffer fits in an `u8`, so the cast to the type of maxcnt
            // is also fine.
            //
            // Note that that nrf52840 maxcnt is a wider
            // type than a u8, so we use a `_` cast rather than a `u8` cast.
            // The MAXCNT field is thus at least 8 bits wide and accepts the
            // full range of values that fit in a `u8`.
            unsafe { w.maxcnt().bits(buffer.len() as _) }
        );
>>>>>>> ae3fcb69

            // Start read operation
            self.0.tasks_startrx.write(|w|
                // `1` is a valid value to write to task registers.
                unsafe { w.bits(1) }
            );

            // Wait until read operation is about to end
            while self.0.events_lastrx.read().bits() == 0 {}
            self.0.events_lastrx.write(|w| w); // reset event

            // Stop read operation
            self.0.tasks_stop.write(|w|
                // `1` is a valid value to write to task registers.
                unsafe { w.bits(1) }
            );

            // Wait until read operation has ended
            while self.0.events_stopped.read().bits() == 0 {}
            self.0.events_stopped.write(|w| w); // reset event

            // Conservative compiler fence to prevent optimizations that do not
            // take in to account actions by DMA. The fence has been placed here,
            // after all possible DMA actions have completed
            compiler_fence(SeqCst);

            if self.0.rxd.amount.read().bits() != datalen as u32 {
                return Err(Error::Receive);
            }
        }
        Ok(())
    }

    /// Write data to an I2C slave, then read data from the slave without
    /// triggering a stop condition between the two
    ///
    /// The buffer must have a length of at most 255 bytes.
    pub fn write_then_read(&mut self,
        address: u8,
        wr_buffer:  &[u8],
        rd_buffer: &mut [u8],
    )
        -> Result<(), Error>
    {
        if wr_buffer.len() > EASY_DMA_SIZE {
            return Err(Error::TxBufferTooLong);
        }

        if rd_buffer.len() > EASY_DMA_SIZE {
            return Err(Error::RxBufferTooLong);
        }
        if SRAM_LOWER <= ( wr_buffer.as_ptr() as usize ) && (wr_buffer.as_ptr() as usize) < SRAM_UPPER {
            return Err(Error::DMABufferNotInDataMemory)
        }

        // Conservative compiler fence to prevent optimizations that do not
        // take in to account actions by DMA. The fence has been placed here,
        // before any DMA action has started
        compiler_fence(SeqCst);

        self.0.address.write(|w| unsafe { w.address().bits(address) });

        // Set up the DMA write
        self.0.txd.ptr.write(|w|
            // We're giving the register a pointer to the stack. Since we're
            // waiting for the I2C transaction to end before this stack pointer
            // becomes invalid, there's nothing wrong here.
            //
            // The PTR field is a full 32 bits wide and accepts the full range
            // of values.
            unsafe { w.ptr().bits(wr_buffer.as_ptr() as u32) }
        );
        self.0.txd.maxcnt.write(|w|
            // We're giving it the length of the buffer, so no danger of
            // accessing invalid memory. We have verified that the length of the
            // buffer fits in an `u8`, so the cast to `u8` is also fine.
            //
            // The MAXCNT field is 8 bits wide and accepts the full range of
            // values.
            unsafe { w.maxcnt().bits(wr_buffer.len() as _) }
        );

        // Set up the DMA read
        self.0.rxd.ptr.write(|w|
            // We're giving the register a pointer to the stack. Since we're
            // waiting for the I2C transaction to end before this stack pointer
            // becomes invalid, there's nothing wrong here.
            //
            // The PTR field is a full 32 bits wide and accepts the full range
            // of values.
            unsafe { w.ptr().bits(rd_buffer.as_mut_ptr() as u32) }
        );
        self.0.rxd.maxcnt.write(|w|
            // We're giving it the length of the buffer, so no danger of
            // accessing invalid memory. We have verified that the length of the
            // buffer fits in an `u8`, so the cast to the type of maxcnt
            // is also fine.
            //
            // Note that that nrf52840 maxcnt is a wider
            // type than a u8, so we use a `_` cast rather than a `u8` cast.
            // The MAXCNT field is thus at least 8 bits wide and accepts the
            // full range of values that fit in a `u8`.
            unsafe { w.maxcnt().bits(rd_buffer.len() as _) }
        );

        // Immediately start RX after TX, then stop
        self.0.shorts.modify(|_r, w|
            w.lasttx_startrx().enabled()
             .lastrx_stop().enabled()
        );

        // Start write operation
        self.0.tasks_starttx.write(|w|
            // `1` is a valid value to write to task registers.
            unsafe { w.bits(1) }
        );

        // Wait until total operation has ended
        while self.0.events_stopped.read().bits() == 0 {}

        self.0.events_lasttx.write(|w| w); // reset event
        self.0.events_lastrx.write(|w| w); // reset event
        self.0.events_stopped.write(|w| w); // reset event
        self.0.shorts.write(|w| w);

        // Conservative compiler fence to prevent optimizations that do not
        // take in to account actions by DMA. The fence has been placed here,
        // after all possible DMA actions have completed
        compiler_fence(SeqCst);

        let bad_write = self.0.txd.amount.read().bits() != wr_buffer.len() as u32;
        let bad_read  = self.0.rxd.amount.read().bits() != rd_buffer.len() as u32;

        if bad_write {
            return Err(Error::Transmit);
        }

        if bad_read {
            return Err(Error::Receive);
        }

        Ok(())
    }

    /// Return the raw interface to the underlying TWIM peripheral
    pub fn free(self) -> T {
        self.0
    }
}


/// The pins used by the TWIN peripheral
///
/// Currently, only P0 pins are supported.
pub struct Pins {
    // Serial Clock Line
    pub scl: Pin<Input<Floating>>,

    // Serial Data Line
    pub sda: Pin<Input<Floating>>,
}


#[derive(Debug)]
pub enum Error {
    TxBufferTooLong,
    RxBufferTooLong,
    Transmit,
    Receive,
    /// EasyDMA can only read from data memory, read only buffers in flash will fail
    DMABufferNotInDataMemory,
}<|MERGE_RESOLUTION|>--- conflicted
+++ resolved
@@ -111,25 +111,14 @@
 
     /// Write to an I2C slave
     ///
-<<<<<<< HEAD
-=======
-    /// The buffer must have a length of at most 255 bytes on the nRF52832
-    /// and at most 65535 bytes on the nRF52840.
->>>>>>> ae3fcb69
     pub fn write(&mut self,
         address: u8,
         buffer:  &[u8],
     )
         -> Result<(), Error>
     {
-<<<<<<< HEAD
         if SRAM_LOWER <= ( buffer.as_ptr() as usize ) && (buffer.as_ptr() as usize) < SRAM_UPPER {
             return Err(Error::DMABufferNotInDataMemory)
-=======
-
-        if buffer.len() > EASY_DMA_SIZE {
-            return Err(Error::TxBufferTooLong);
->>>>>>> ae3fcb69
         }
         let mut offset = 0;
         while offset < buffer.len() {
@@ -196,16 +185,12 @@
     }
 
     /// Read from an I2C slave
-    ///
-    /// The buffer must have a length of at most 255 bytes on the nRF52832
-    /// and at most 65535 bytes on the nRF52840.
     pub fn read(&mut self,
         address: u8,
         buffer:  &mut [u8],
     )
         -> Result<(), Error>
     {
-<<<<<<< HEAD
         let mut offset = 0;
         while offset < buffer.len() {
             let datalen = min(EASY_DMA_SIZE, buffer.len() - offset);
@@ -241,41 +226,6 @@
                 // full range of values that fit in a `u8`.
                 unsafe { w.maxcnt().bits(datalen as _) }
             );
-=======
-        if buffer.len() > EASY_DMA_SIZE {
-            return Err(Error::RxBufferTooLong);
-        }
-
-        // Conservative compiler fence to prevent optimizations that do not
-        // take in to account actions by DMA. The fence has been placed here,
-        // before any DMA action has started
-        compiler_fence(SeqCst);
-
-        self.0.address.write(|w| unsafe { w.address().bits(address) });
-
-        // Set up the DMA read
-        self.0.rxd.ptr.write(|w|
-            // We're giving the register a pointer to the stack. Since we're
-            // waiting for the I2C transaction to end before this stack pointer
-            // becomes invalid, there's nothing wrong here.
-            //
-            // The PTR field is a full 32 bits wide and accepts the full range
-            // of values.
-            unsafe { w.ptr().bits(buffer.as_mut_ptr() as u32) }
-        );
-        self.0.rxd.maxcnt.write(|w|
-            // We're giving it the length of the buffer, so no danger of
-            // accessing invalid memory. We have verified that the length of the
-            // buffer fits in an `u8`, so the cast to the type of maxcnt
-            // is also fine.
-            //
-            // Note that that nrf52840 maxcnt is a wider
-            // type than a u8, so we use a `_` cast rather than a `u8` cast.
-            // The MAXCNT field is thus at least 8 bits wide and accepts the
-            // full range of values that fit in a `u8`.
-            unsafe { w.maxcnt().bits(buffer.len() as _) }
-        );
->>>>>>> ae3fcb69
 
             // Start read operation
             self.0.tasks_startrx.write(|w|
@@ -445,6 +395,5 @@
     RxBufferTooLong,
     Transmit,
     Receive,
-    /// EasyDMA can only read from data memory, read only buffers in flash will fail
     DMABufferNotInDataMemory,
 }