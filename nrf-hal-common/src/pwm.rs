//! HAL interface to the PWM peripheral.
//!
//! The pulse with modulation (PWM) module enables the generation of pulse width modulated signals on GPIO.

#[cfg(not(any(feature = "52810", feature = "52811")))]
use crate::{
    pac::PWM3,
    pac::{PWM1, PWM2},
};
use crate::{
    gpio::{Output, Pin, PushPull},
    pac::{generic::Reg, pwm0::*, Interrupt, PWM0},
    target_constants::{SRAM_LOWER, SRAM_UPPER},
    time::*,
};
use core::{
    cell::Cell,
    ops::Deref,
    sync::atomic::{compiler_fence, Ordering},
};
use embedded_dma::*;

/// A safe wrapper around the raw peripheral.
#[derive(Debug)]
pub struct Pwm<T: Instance> {
    pwm: T,
}

impl<T> Pwm<T>
where
    T: Instance,
{
    /// Takes ownership of the peripheral and applies sane defaults.
    pub fn new(pwm: T) -> Pwm<T> {
        compiler_fence(Ordering::SeqCst);
        pwm.enable.write(|w| w.enable().enabled());
        pwm.mode.write(|w| w.updown().up());
        pwm.prescaler.write(|w| w.prescaler().div_1());
        pwm.countertop
            .write(|w| unsafe { w.countertop().bits(32767) });
        pwm.loop_.write(|w| w.cnt().disabled());
        pwm.decoder.write(|w| {
            w.load().individual();
            w.mode().refresh_count()
        });
        pwm.seq0.refresh.write(|w| unsafe { w.bits(0) });
        pwm.seq0.enddelay.write(|w| unsafe { w.bits(0) });
        pwm.seq1.refresh.write(|w| unsafe { w.bits(0) });
        pwm.seq1.enddelay.write(|w| unsafe { w.bits(0) });

        Self { pwm }
    }

    /// Sets the PWM clock prescaler.
    #[inline(always)]
    pub fn set_prescaler(&self, div: Prescaler) -> &Self {
        self.pwm.prescaler.write(|w| w.prescaler().bits(div.into()));
        self
    }

    /// Sets the PWM clock prescaler.
    #[inline(always)]
    pub fn prescaler(&self) -> Prescaler {
        match self.pwm.prescaler.read().prescaler().bits() {
            0 => Prescaler::Div1,
            1 => Prescaler::Div2,
            2 => Prescaler::Div4,
            3 => Prescaler::Div8,
            4 => Prescaler::Div16,
            5 => Prescaler::Div32,
            6 => Prescaler::Div64,
            7 => Prescaler::Div128,
            _ => unreachable!(),
        }
    }

    /// Sets the maximum duty cycle value.
    #[inline(always)]
    pub fn set_max_duty(&self, duty: u16) -> &Self {
        self.pwm
            .countertop
            .write(|w| unsafe { w.countertop().bits(duty.min(32767u16)) });
        self
    }
    /// Returns the maximum duty cycle value.
    #[inline(always)]
    pub fn max_duty(&self) -> u16 {
        self.pwm.countertop.read().countertop().bits()
    }

    /// Sets the PWM output frequency.
    #[inline(always)]
    pub fn set_period(&self, freq: Hertz) -> &Self {
        let duty = match self.prescaler() {
            Prescaler::Div1 => 16_000_000u32 / freq.0,
            Prescaler::Div2 => 8_000_000u32 / freq.0,
            Prescaler::Div4 => 4_000_000u32 / freq.0,
            Prescaler::Div8 => 2_000_000u32 / freq.0,
            Prescaler::Div16 => 1_000_000u32 / freq.0,
            Prescaler::Div32 => 500_000u32 / freq.0,
            Prescaler::Div64 => 250_000u32 / freq.0,
            Prescaler::Div128 => 125_000u32 / freq.0,
        };
        match self.counter_mode() {
            CounterMode::Up => self.set_max_duty(duty.min(32767) as u16),
            CounterMode::UpAndDown => self.set_max_duty((duty / 2).min(32767) as u16),
        };
        self
    }

    /// Returns the PWM output frequency.
    #[inline(always)]
    pub fn period(&self) -> Hertz {
        let max_duty = self.max_duty() as u32;
        let freq = match self.prescaler() {
            Prescaler::Div1 => 16_000_000u32 / max_duty,
            Prescaler::Div2 => 8_000_000u32 / max_duty,
            Prescaler::Div4 => 4_000_000u32 / max_duty,
            Prescaler::Div8 => 2_000_000u32 / max_duty,
            Prescaler::Div16 => 1_000_000u32 / max_duty,
            Prescaler::Div32 => 500_000u32 / max_duty,
            Prescaler::Div64 => 250_000u32 / max_duty,
            Prescaler::Div128 => 125_000u32 / max_duty,
        };
        match self.counter_mode() {
            CounterMode::Up => freq.hz(),
            CounterMode::UpAndDown => (freq / 2).hz(),
        }
    }

    /// Sets the associated output pin for the PWM channel and enables it.
    #[inline(always)]
    pub fn set_output_pin(&self, channel: Channel, pin: &Pin<Output<PushPull>>) -> &Self {
        self.pwm.psel.out[usize::from(channel)].write(|w| {
            unsafe { w.bits(pin.psel_bits()) };
            w.connect().connected()
        });
        self
    }

    /// Enables the PWM generator.
    #[inline(always)]
    pub fn enable(&self) {
        self.pwm.enable.write(|w| w.enable().enabled());
    }

    /// Disables the PWM generator.
    #[inline(always)]
    pub fn disable(&self) {
        self.pwm.enable.write(|w| w.enable().disabled());
    }

    /// Enables a PWM channel.
    #[inline(always)]
    pub fn enable_channel(&self, channel: Channel) -> &Self {
        self.pwm.psel.out[usize::from(channel)].modify(|_r, w| w.connect().connected());
        self
    }

    /// Disables a PWM channel.
    #[inline(always)]
    pub fn disable_channel(&self, channel: Channel) -> &Self {
        self.pwm.psel.out[usize::from(channel)].modify(|_r, w| w.connect().disconnected());
        self
    }

    /// Enables a PWM group.
    #[inline(always)]
    pub fn enable_group(&self, group: Group) -> &Self {
        match group {
            Group::G0 => {
                self.pwm.psel.out[0].modify(|_r, w| w.connect().connected());
                self.pwm.psel.out[1].modify(|_r, w| w.connect().connected());
            }
            Group::G1 => {
                self.pwm.psel.out[2].modify(|_r, w| w.connect().connected());
                self.pwm.psel.out[3].modify(|_r, w| w.connect().connected());
            }
        }
        self
    }

    /// Disables a PWM group.
    #[inline(always)]
    pub fn disable_group(&self, group: Group) -> &Self {
        match group {
            Group::G0 => {
                self.pwm.psel.out[0].modify(|_r, w| w.connect().disconnected());
                self.pwm.psel.out[1].modify(|_r, w| w.connect().disconnected());
            }
            Group::G1 => {
                self.pwm.psel.out[2].modify(|_r, w| w.connect().disconnected());
                self.pwm.psel.out[3].modify(|_r, w| w.connect().disconnected());
            }
        }
        self
    }

    /// Cofigures how a sequence is read from RAM and is spread to the compare register.
    #[inline(always)]
    pub fn set_load_mode(&self, mode: LoadMode) -> &Self {
        self.pwm.decoder.modify(|_r, w| w.load().bits(mode.into()));
        if mode == LoadMode::Waveform {
            self.disable_channel(Channel::C3);
        } else {
            self.enable_channel(Channel::C3);
        }
        self
    }

    /// Returns how a sequence is read from RAM and is spread to the compare register.
    #[inline(always)]
    pub fn load_mode(&self) -> LoadMode {
        match self.pwm.decoder.read().load().bits() {
            0 => LoadMode::Common,
            1 => LoadMode::Grouped,
            2 => LoadMode::Individual,
            3 => LoadMode::Waveform,
            _ => unreachable!(),
        }
    }

    /// Selects operating mode of the wave counter.
    #[inline(always)]
    pub fn set_counter_mode(&self, mode: CounterMode) -> &Self {
        self.pwm.mode.write(|w| w.updown().bit(mode.into()));
        self
    }

    /// Returns selected operating mode of the wave counter.    
    #[inline(always)]
    pub fn counter_mode(&self) -> CounterMode {
        match self.pwm.mode.read().updown().bit() {
            false => CounterMode::Up,
            true => CounterMode::UpAndDown,
        }
    }

    /// Selects source for advancing the active sequence.
    #[inline(always)]
    pub fn set_step_mode(&self, mode: StepMode) -> &Self {
        self.pwm.decoder.modify(|_r, w| w.mode().bit(mode.into()));
        self
    }

    /// Returns selected source for advancing the active sequence.
    #[inline(always)]
    pub fn step_mode(&self) -> StepMode {
        match self.pwm.decoder.read().mode().bit() {
            false => StepMode::Auto,
            true => StepMode::NextStep,
        }
    }

    // Internal helper function that returns 15 bit duty cycle value.
    #[inline(always)]
    fn duty_on_value(&self, index: usize) -> u16 {
        let val = T::buffer().get()[index];
        let is_inverted = (val >> 15) & 1 == 0;
        match is_inverted {
            false => val,
            true => self.max_duty() - (val & 0x7FFF),
        }
    }

    // Internal helper function that returns 15 bit inverted duty cycle value.
    #[inline(always)]
    fn duty_off_value(&self, index: usize) -> u16 {
        let val = T::buffer().get()[index];
        let is_inverted = (val >> 15) & 1 == 0;
        match is_inverted {
            false => self.max_duty() - val,
            true => val & 0x7FFF,
        }
    }

    /// Sets duty cycle (15 bit) for all PWM channels.
    /// Will replace any ongoing sequence playback.
    pub fn set_duty_on_common(&self, duty: u16) {
        let mut buffer = T::buffer().get();
        buffer.copy_from_slice(&[duty.min(self.max_duty()) & 0x7FFF; 4][..]);
        T::buffer().set(buffer);
        self.one_shot();
        self.set_load_mode(LoadMode::Common);
        self.pwm
            .seq0
            .ptr
            .write(|w| unsafe { w.bits(T::buffer().as_ptr() as u32) });
        self.pwm.seq0.cnt.write(|w| unsafe { w.bits(1) });
        self.start_seq(Seq::Seq0);
    }

    /// Sets inverted duty cycle (15 bit) for all PWM channels.
    /// Will replace any ongoing sequence playback.
    pub fn set_duty_off_common(&self, duty: u16) {
        let mut buffer = T::buffer().get();
        buffer.copy_from_slice(&[duty.min(self.max_duty()) | 0x8000; 4][..]);
        T::buffer().set(buffer);
        self.one_shot();
        self.set_load_mode(LoadMode::Common);
        self.pwm
            .seq0
            .ptr
            .write(|w| unsafe { w.bits(T::buffer().as_ptr() as u32) });
        self.pwm.seq0.cnt.write(|w| unsafe { w.bits(1) });
        self.start_seq(Seq::Seq0);
    }

    /// Returns the common duty cycle value for all PWM channels in `Common` load mode.
    #[inline(always)]
    pub fn duty_on_common(&self) -> u16 {
        self.duty_on_value(0)
    }

    /// Returns the inverted common duty cycle value for all PWM channels in `Common` load mode.
    #[inline(always)]
    pub fn duty_off_common(&self) -> u16 {
        self.duty_off_value(0)
    }

    /// Sets duty cycle (15 bit) for a PWM group.
    /// Will replace any ongoing sequence playback.
    pub fn set_duty_on_group(&self, group: Group, duty: u16) {
        let mut buffer = T::buffer().get();
        buffer[usize::from(group)] = duty.min(self.max_duty()) & 0x7FFF;
        T::buffer().set(buffer);
        self.one_shot();
        self.set_load_mode(LoadMode::Grouped);
        self.pwm
            .seq0
            .ptr
            .write(|w| unsafe { w.bits(T::buffer().as_ptr() as u32) });
        self.pwm.seq0.cnt.write(|w| unsafe { w.bits(2) });
        self.start_seq(Seq::Seq0);
    }

    /// Sets inverted duty cycle (15 bit) for a PWM group.
    /// Will replace any ongoing sequence playback.
    pub fn set_duty_off_group(&self, group: Group, duty: u16) {
        let mut buffer = T::buffer().get();
        buffer[usize::from(group)] = duty.min(self.max_duty()) | 0x8000;
        T::buffer().set(buffer);
        self.one_shot();
        self.set_load_mode(LoadMode::Grouped);
        self.pwm
            .seq0
            .ptr
            .write(|w| unsafe { w.bits(T::buffer().as_ptr() as u32) });
        self.pwm.seq0.cnt.write(|w| unsafe { w.bits(2) });
        self.start_seq(Seq::Seq0);
    }

    /// Returns duty cycle value for a PWM group.    
    #[inline(always)]
    pub fn duty_on_group(&self, group: Group) -> u16 {
        self.duty_on_value(usize::from(group))
    }

    /// Returns inverted duty cycle value for a PWM group.
    #[inline(always)]
    pub fn duty_off_group(&self, group: Group) -> u16 {
        self.duty_off_value(usize::from(group))
    }

    /// Sets duty cycle (15 bit) for a PWM channel.
    /// Will replace any ongoing sequence playback and the other channels will return to their previously set value.
    pub fn set_duty_on(&self, channel: Channel, duty: u16) {
        let mut buffer = T::buffer().get();
        buffer[usize::from(channel)] = duty.min(self.max_duty()) & 0x7FFF;
        T::buffer().set(buffer);
        self.one_shot();
        self.set_load_mode(LoadMode::Individual);
        self.pwm.seq0.ptr.write(|w| unsafe { w.bits(T::buffer().as_ptr() as u32) });
        self.pwm.seq0.cnt.write(|w| unsafe { w.bits(4) });
        self.start_seq(Seq::Seq0); 
    }

    /// Sets inverted duty cycle (15 bit) for a PWM channel.
    /// Will replace any ongoing sequence playback and the other channels will return to their previously set value.
    pub fn set_duty_off(&self, channel: Channel, duty: u16) {
        let mut buffer = T::buffer().get();
        buffer[usize::from(channel)] = duty.min(self.max_duty()) | 0x8000;
        T::buffer().set(buffer);
        self.one_shot();
        self.set_load_mode(LoadMode::Individual);
        self.pwm.seq0.ptr.write(|w| unsafe { w.bits(T::buffer().as_ptr() as u32) });
        self.pwm.seq0.cnt.write(|w| unsafe { w.bits(4) });
        self.start_seq(Seq::Seq0); 
    }

    /// Returns the duty cycle value for a PWM channel.        
    #[inline(always)]
    pub fn duty_on(&self, channel: Channel) -> u16 {
        self.duty_on_value(usize::from(channel))
    }

    /// Returns the inverted duty cycle value for a PWM group.
    #[inline(always)]
    pub fn duty_off(&self, channel: Channel) -> u16 {
        self.duty_off_value(usize::from(channel))
    }

    /// Sets number of playbacks of sequences.
    #[inline(always)]
    pub fn set_loop(&self, mode: Loop) {
        self.pwm.loop_.write(|w| match mode {
            Loop::Disabled => w.cnt().disabled(),
            Loop::Times(n) => unsafe { w.cnt().bits(n) },
            Loop::Inf => unsafe { w.cnt().bits(2) },
        });
        self.pwm.shorts.write(|w| match mode {
            Loop::Inf => w.loopsdone_seqstart0().enabled(),
            _ => w.loopsdone_seqstart0().disabled(),
        });
    }

    /// Looping disabled (stop at the end of the sequence).
    #[inline(always)]
    pub fn one_shot(&self) -> &Self {
        self.set_loop(Loop::Disabled);
        self
    }

    /// Loops playback of sequences indefinately.
    #[inline(always)]
    pub fn loop_inf(&self) -> &Self {
        self.set_loop(Loop::Inf);
        self
    }

    /// Sets number of playbacks of sequences.
    #[inline(always)]
    pub fn repeat(&self, times: u16) -> &Self {
        self.set_loop(Loop::Times(times));
        self
    }

    /// Sets number of additional PWM periods between samples loaded into compare register.
    #[inline(always)]
    pub fn set_seq_refresh(&self, seq: Seq, periods: u32) -> &Self {
        match seq {
            Seq::Seq0 => self.pwm.seq0.refresh.write(|w| unsafe { w.bits(periods) }),
            Seq::Seq1 => self.pwm.seq1.refresh.write(|w| unsafe { w.bits(periods) }),
        }
        self
    }

    /// Sets number of additional PWM periods after the sequence ends.
    #[inline(always)]
    pub fn set_seq_end_delay(&self, seq: Seq, periods: u32) -> &Self {
        match seq {
            Seq::Seq0 => self.pwm.seq0.enddelay.write(|w| unsafe { w.bits(periods) }),
            Seq::Seq1 => self.pwm.seq1.enddelay.write(|w| unsafe { w.bits(periods) }),
        }
        self
    }

    /// Loads the first PWM value on all enabled channels from a sequence and starts playing that sequence.
    /// Causes PWM generation to start if not running.
    #[inline(always)]
    pub fn start_seq(&self, seq: Seq) {
        compiler_fence(Ordering::SeqCst);
        self.pwm.enable.write(|w| w.enable().enabled());
        self.pwm.tasks_seqstart[usize::from(seq)].write(|w| w.tasks_seqstart().set_bit());
        while self.pwm.events_seqstarted[usize::from(seq)].read().bits() == 0 {}
        self.pwm.events_seqend[0].write(|w| w);
        self.pwm.events_seqend[1].write(|w| w);
    }

    /// Steps by one value in the current sequence on all enabled channels, if the `NextStep` step mode is selected.
    /// Does not cause PWM generation to start if not running.
    #[inline(always)]
    pub fn next_step(&self) {
        self.pwm
            .tasks_nextstep
            .write(|w| w.tasks_nextstep().set_bit());
    }

    /// Stops PWM pulse generation on all channels at the end of current PWM period, and stops sequence playback.
    #[inline(always)]
    pub fn stop(&self) {
        compiler_fence(Ordering::SeqCst);
        self.pwm.tasks_stop.write(|w| w.tasks_stop().set_bit());
        while self.pwm.events_stopped.read().bits() == 0 {}
    }

    /// Loads the given sequence buffers and optionally (re-)starts sequence playback.
    /// Returns a `PemSeq`, containing `Pwm<T>` and the buffers.
    #[allow(unused_mut)]
    pub fn load<B0, B1>(
        mut self,
        seq0_buffer: Option<B0>,
        seq1_buffer: Option<B1>,
        start: bool,
    ) -> Result<PwmSeq<T, B0, B1>, (Error, Pwm<T>, Option<B0>, Option<B1>)>
    where
        B0: ReadBuffer<Word = u16> + 'static,
        B1: ReadBuffer<Word = u16> + 'static,
    {
        if let Some(buf) = &seq0_buffer {
            let (ptr, len) = unsafe { buf.read_buffer() };
            if (ptr as usize) < SRAM_LOWER || (ptr as usize) > SRAM_UPPER {
                return Err((
                    Error::DMABufferNotInDataMemory,
                    self,
                    seq0_buffer,
                    seq1_buffer,
                ));
            }
            if len > (1 << 15) / core::mem::size_of::<u16>() {
                return Err((Error::BufferTooLong, self, seq0_buffer, seq1_buffer));
            }
            compiler_fence(Ordering::SeqCst);
            self.pwm.seq0.ptr.write(|w| unsafe { w.bits(ptr as u32) });
            self.pwm.seq0.cnt.write(|w| unsafe { w.bits(len as u32) });
            if start {
                self.start_seq(Seq::Seq0);
            }
        } else {
            self.pwm.seq0.cnt.write(|w| unsafe { w.bits(0) });
        }

        if let Some(buf) = &seq1_buffer {
            let (ptr, len) = unsafe { buf.read_buffer() };
            if (ptr as usize) < SRAM_LOWER || (ptr as usize) > SRAM_UPPER {
                return Err((
                    Error::DMABufferNotInDataMemory,
                    self,
                    seq0_buffer,
                    seq1_buffer,
                ));
            }
            if len > (1 << 15) / core::mem::size_of::<u16>() {
                return Err((Error::BufferTooLong, self, seq0_buffer, seq1_buffer));
            }
            compiler_fence(Ordering::SeqCst);
            self.pwm.seq1.ptr.write(|w| unsafe { w.bits(ptr as u32) });
            self.pwm.seq1.cnt.write(|w| unsafe { w.bits(len as u32) });
            if start {
                self.start_seq(Seq::Seq1);
            }
        } else {
            self.pwm.seq1.cnt.write(|w| unsafe { w.bits(0) });
        }

        Ok(PwmSeq {
            inner: Some(Inner {
                seq0_buffer,
                seq1_buffer,
                pwm: self,
            }),
        })
    }

    /// Enables interrupt triggering on the specified event.
    #[inline(always)]
    pub fn enable_interrupt(&self, event: PwmEvent) -> &Self {
        match event {
            PwmEvent::Stopped => self.pwm.intenset.modify(|_r, w| w.stopped().set()),
            PwmEvent::LoopsDone => self.pwm.intenset.modify(|_r, w| w.loopsdone().set()),
            PwmEvent::PwmPeriodEnd => self.pwm.intenset.modify(|_r, w| w.pwmperiodend().set()),
            PwmEvent::SeqStarted(seq) => match seq {
                Seq::Seq0 => self.pwm.intenset.modify(|_r, w| w.seqstarted0().set()),
                Seq::Seq1 => self.pwm.intenset.modify(|_r, w| w.seqstarted1().set()),
            },
            PwmEvent::SeqEnd(seq) => match seq {
                Seq::Seq0 => self.pwm.intenset.modify(|_r, w| w.seqend0().set()),
                Seq::Seq1 => self.pwm.intenset.modify(|_r, w| w.seqend1().set()),
            },
        };
        self
    }

    /// Disables interrupt triggering on the specified event.
    #[inline(always)]
    pub fn disable_interrupt(&self, event: PwmEvent) -> &Self {
        match event {
            PwmEvent::Stopped => self.pwm.intenclr.modify(|_r, w| w.stopped().clear()),
            PwmEvent::LoopsDone => self.pwm.intenclr.modify(|_r, w| w.loopsdone().clear()),
            PwmEvent::PwmPeriodEnd => self.pwm.intenclr.modify(|_r, w| w.pwmperiodend().clear()),
            PwmEvent::SeqStarted(seq) => match seq {
                Seq::Seq0 => self.pwm.intenclr.modify(|_r, w| w.seqstarted0().clear()),
                Seq::Seq1 => self.pwm.intenclr.modify(|_r, w| w.seqstarted1().clear()),
            },
            PwmEvent::SeqEnd(seq) => match seq {
                Seq::Seq0 => self.pwm.intenclr.modify(|_r, w| w.seqend0().clear()),
                Seq::Seq1 => self.pwm.intenclr.modify(|_r, w| w.seqend1().clear()),
            },
        };
        self
    }

    /// Checks if an event has been triggered.
    #[inline(always)]
    pub fn is_event_triggered(&self, event: PwmEvent) -> bool {
        match event {
            PwmEvent::Stopped => self.pwm.events_stopped.read().bits() != 0,
            PwmEvent::LoopsDone => self.pwm.events_loopsdone.read().bits() != 0,
            PwmEvent::PwmPeriodEnd => self.pwm.events_pwmperiodend.read().bits() != 0,
            PwmEvent::SeqStarted(seq) => {
                self.pwm.events_seqstarted[usize::from(seq)].read().bits() != 0
            }
            PwmEvent::SeqEnd(seq) => self.pwm.events_seqend[usize::from(seq)].read().bits() != 0,
        }
    }

    /// Marks event as handled.
    #[inline(always)]
    pub fn reset_event(&self, event: PwmEvent) {
        match event {
            PwmEvent::Stopped => self.pwm.events_stopped.write(|w| w),
            PwmEvent::LoopsDone => self.pwm.events_loopsdone.write(|w| w),
            PwmEvent::PwmPeriodEnd => self.pwm.events_pwmperiodend.write(|w| w),
            PwmEvent::SeqStarted(seq) => self.pwm.events_seqstarted[usize::from(seq)].write(|w| w),
            PwmEvent::SeqEnd(seq) => self.pwm.events_seqend[usize::from(seq)].write(|w| w),
        }
    }

    /// Returns reference to `Stopped` event endpoint for PPI.
    #[inline(always)]
    pub fn event_stopped(&self) -> &Reg<u32, _EVENTS_STOPPED> {
        &self.pwm.events_stopped
    }

    /// Returns reference to `LoopsDone` event endpoint for PPI.
    #[inline(always)]
    pub fn event_loops_done(&self) -> &Reg<u32, _EVENTS_LOOPSDONE> {
        &self.pwm.events_loopsdone
    }

    /// Returns reference to `PwmPeriodEnd` event endpoint for PPI.
    #[inline(always)]
    pub fn event_pwm_period_end(&self) -> &Reg<u32, _EVENTS_PWMPERIODEND> {
        &self.pwm.events_pwmperiodend
    }

    /// Returns reference to `Seq0 End` event endpoint for PPI.
    #[inline(always)]
    pub fn event_seq0_end(&self) -> &Reg<u32, _EVENTS_SEQEND> {
        &self.pwm.events_seqend[0]
    }

    /// Returns reference to `Seq1 End` event endpoint for PPI.
    #[inline(always)]
    pub fn event_seq1_end(&self) -> &Reg<u32, _EVENTS_SEQEND> {
        &self.pwm.events_seqend[1]
    }

    /// Returns reference to `Seq0 Started` event endpoint for PPI.
    #[inline(always)]
    pub fn event_seq0_started(&self) -> &Reg<u32, _EVENTS_SEQSTARTED> {
        &self.pwm.events_seqstarted[0]
    }

    /// Returns reference to `Seq1 Started` event endpoint for PPI.
    #[inline(always)]
    pub fn event_seq1_started(&self) -> &Reg<u32, _EVENTS_SEQSTARTED> {
        &self.pwm.events_seqstarted[1]
    }

    /// Returns reference to `Seq0 Start` task endpoint for PPI.
    #[inline(always)]
    pub fn task_start_seq0(&self) -> &Reg<u32, _TASKS_SEQSTART> {
        &self.pwm.tasks_seqstart[0]
    }

    /// Returns reference to `Seq1 Started` task endpoint for PPI.
    #[inline(always)]
    pub fn task_start_seq1(&self) -> &Reg<u32, _TASKS_SEQSTART> {
        &self.pwm.tasks_seqstart[1]
    }

    /// Returns reference to `NextStep` task endpoint for PPI.
    #[inline(always)]
    pub fn task_next_step(&self) -> &Reg<u32, _TASKS_NEXTSTEP> {
        &self.pwm.tasks_nextstep
    }

    /// Returns reference to `Stop` task endpoint for PPI.
    #[inline(always)]
    pub fn task_stop(&self) -> &Reg<u32, _TASKS_STOP> {
        &self.pwm.tasks_stop
    }

    /// Returns individual handles to the four PWM channels.
    #[inline(always)]
    pub fn split_channels(&self) -> (PwmChannel<T>, PwmChannel<T>, PwmChannel<T>, PwmChannel<T>) {
        (
            PwmChannel::new(self, Channel::C0),
            PwmChannel::new(self, Channel::C1),
            PwmChannel::new(self, Channel::C2),
            PwmChannel::new(self, Channel::C3),
        )
    }

    /// Returns individual handles to the two PWM groups.
    pub fn split_groups(&self) -> (PwmGroup<T>, PwmGroup<T>) {
        (
            PwmGroup::new(self, Group::G0),
            PwmGroup::new(self, Group::G1),
        )
    }

    /// Consumes `self` and returns back the raw peripheral.
    pub fn free(self) -> T {
        self.pwm
    }
}

/// A Pwm sequence wrapper
#[derive(Debug)]
pub struct PwmSeq<T: Instance, B0, B1> {
    inner: Option<Inner<T, B0, B1>>,
}

#[derive(Debug)]
struct Inner<T: Instance, B0, B1> {
    seq0_buffer: Option<B0>,
    seq1_buffer: Option<B1>,
    pwm: Pwm<T>,
}

impl<T: Instance, B0, B1> PwmSeq<T, B0, B1>
where
    B0: ReadBuffer<Word = u16> + 'static,
    B1: ReadBuffer<Word = u16> + 'static,
{
    /// Returns the wrapped contents.
    #[inline(always)]
    pub fn split(mut self) -> (Option<B0>, Option<B1>, Pwm<T>) {
        compiler_fence(Ordering::SeqCst);
        let inner = self
            .inner
            .take()
            .unwrap_or_else(|| unsafe { core::hint::unreachable_unchecked() });
        (inner.seq0_buffer, inner.seq1_buffer, inner.pwm)
    }

    /// Stops PWM generation.
    #[inline(always)]
    pub fn stop(&self) {
        let inner = self
            .inner
            .as_ref()
            .unwrap_or_else(|| unsafe { core::hint::unreachable_unchecked() });
        inner.pwm.stop();
    }

    /// Starts playing the given sequence.
    #[inline(always)]
    pub fn start_seq(&self, seq: Seq) {
        let inner = self
            .inner
            .as_ref()
            .unwrap_or_else(|| unsafe { core::hint::unreachable_unchecked() });
        inner.pwm.start_seq(seq);
    }

    /// Checks if the given event has been triggered.
    #[inline(always)]
    pub fn is_event_triggered(&self, event: PwmEvent) -> bool {
        let inner = self
            .inner
            .as_ref()
            .unwrap_or_else(|| unsafe { core::hint::unreachable_unchecked() });
        inner.pwm.is_event_triggered(event)
    }

    /// Marks the given event as handled.
    #[inline(always)]
    pub fn reset_event(&self, event: PwmEvent) {
        let inner = self
            .inner
            .as_ref()
            .unwrap_or_else(|| unsafe { core::hint::unreachable_unchecked() });
        inner.pwm.reset_event(event)
    }
}

impl<T: Instance> embedded_hal::Pwm for Pwm<T> {
    type Channel = Channel;
    type Duty = u16;
    type Time = Hertz;

    fn enable(&mut self, channel: Self::Channel) {
        self.enable_channel(channel);
    }

    fn disable(&mut self, channel: Self::Channel) {
        self.disable_channel(channel);
    }

    fn get_duty(&self, channel: Self::Channel) -> Self::Duty {
        self.duty_on(channel)
    }

    fn set_duty(&mut self, channel: Self::Channel, duty: Self::Duty) {
        self.set_duty_on(channel, duty);
    }

    fn get_max_duty(&self) -> Self::Duty {
        self.max_duty()
    }

    fn get_period(&self) -> Self::Time {
        self.period()
    }

    fn set_period<P>(&mut self, period: P)
    where
        P: Into<Self::Time>,
    {
        Self::set_period(self, period.into());
    }
}

/// PWM channel
#[derive(Debug)]
pub struct PwmChannel<'a, T: Instance> {
    pwm: &'a Pwm<T>,
    channel: Channel,
}

impl<'a, T: Instance> PwmChannel<'a, T> {
    pub fn new(pwm: &'a Pwm<T>, channel: Channel) -> Self {
        Self { pwm, channel }
    }

    pub fn enable(&self) {
        self.pwm.enable_channel(self.channel);
    }

    pub fn disable(&self) {
        self.pwm.disable_channel(self.channel);
    }

    pub fn max_duty(&self) -> u16 {
        self.pwm.max_duty()
    }
    pub fn set_duty(&self, duty: u16) {
        self.pwm.set_duty_on(self.channel, duty);
    }
    pub fn set_duty_on(&self, duty: u16) {
        self.pwm.set_duty_on(self.channel, duty);
    }
    pub fn set_duty_off(&self, duty: u16) {
        self.pwm.set_duty_off(self.channel, duty);
    }
    pub fn duty_on(&self) -> u16 {
        self.pwm.duty_on(self.channel)
    }
    pub fn duty_off(&self) -> u16 {
        self.pwm.duty_off(self.channel)
    }
}

impl<'a, T: Instance> embedded_hal::PwmPin for PwmChannel<'a, T> {
    type Duty = u16;

    fn disable(&mut self) {
        Self::disable(self);
    }

    fn enable(&mut self) {
        Self::enable(self);
    }

    fn get_duty(&self) -> Self::Duty {
        self.duty_on()
    }

    fn get_max_duty(&self) -> Self::Duty {
        self.max_duty()
    }

    fn set_duty(&mut self, duty: u16) {
        self.set_duty_on(duty)
    }
}

/// PWM group
#[derive(Debug)]
pub struct PwmGroup<'a, T: Instance> {
    pwm: &'a Pwm<T>,
    group: Group,
}

impl<'a, T: Instance> PwmGroup<'a, T> {
    pub fn new(pwm: &'a Pwm<T>, group: Group) -> Self {
        Self { pwm, group }
    }

    pub fn enable(&self) {
        self.pwm.enable_group(self.group);
    }

    pub fn disable(&self) {
        self.pwm.disable_group(self.group);
    }
    pub fn max_duty(&self) -> u16 {
        self.pwm.max_duty()
    }
    pub fn set_duty(&self, duty: u16) {
        self.pwm.set_duty_on_group(self.group, duty);
    }
    pub fn set_duty_on(&self, duty: u16) {
        self.pwm.set_duty_on_group(self.group, duty);
    }
    pub fn set_duty_off(&self, duty: u16) {
        self.pwm.set_duty_off_group(self.group, duty);
    }
    pub fn duty_on(&self) -> u16 {
        self.pwm.duty_on_group(self.group)
    }
    pub fn duty_off(&self) -> u16 {
        self.pwm.duty_off_group(self.group)
    }
}

impl<'a, T: Instance> embedded_hal::PwmPin for PwmGroup<'a, T> {
    type Duty = u16;

    fn disable(&mut self) {
        Self::disable(self);
    }

    fn enable(&mut self) {
        Self::enable(self);
    }

    fn get_duty(&self) -> Self::Duty {
        self.duty_on()
    }

    fn get_max_duty(&self) -> Self::Duty {
        self.max_duty()
    }

    fn set_duty(&mut self, duty: u16) {
        self.set_duty_on(duty)
    }
}

#[derive(Debug, Eq, PartialEq, Clone, Copy)]
pub enum Channel {
    C0,
    C1,
    C2,
    C3,
}
impl From<Channel> for usize {
    fn from(variant: Channel) -> Self {
        variant as _
    }
}

#[derive(Debug, Eq, PartialEq, Clone, Copy)]
pub enum Group {
    G0,
    G1,
}
impl From<Group> for usize {
    fn from(variant: Group) -> Self {
        variant as _
    }
}

#[derive(Debug, Eq, PartialEq, Clone, Copy)]
pub enum LoadMode {
    Common,
    Grouped,
    Individual,
    Waveform,
}
impl From<LoadMode> for u8 {
    fn from(variant: LoadMode) -> Self {
        variant as _
    }
}

#[derive(Debug, Eq, PartialEq, Clone, Copy)]
pub enum Seq {
    Seq0,
    Seq1,
}
impl From<Seq> for usize {
    fn from(variant: Seq) -> Self {
        variant as _
    }
}

#[derive(Debug, Eq, PartialEq, Clone, Copy)]
pub enum Prescaler {
    Div1,
    Div2,
    Div4,
    Div8,
    Div16,
    Div32,
    Div64,
    Div128,
}
impl From<Prescaler> for u8 {
    fn from(variant: Prescaler) -> Self {
        variant as _
    }
}

#[derive(Debug, Eq, PartialEq, Clone, Copy)]
pub enum CounterMode {
    Up,
    UpAndDown,
}
impl From<CounterMode> for bool {
    fn from(variant: CounterMode) -> Self {
        match variant {
            CounterMode::Up => false,
            CounterMode::UpAndDown => true,
        }
    }
}

#[derive(Debug, Eq, PartialEq, Clone, Copy)]
pub enum Loop {
    Disabled,
    Times(u16),
    Inf,
}

#[derive(Debug, Eq, PartialEq, Clone, Copy)]
pub enum PwmEvent {
    Stopped,
    LoopsDone,
    PwmPeriodEnd,
    SeqStarted(Seq),
    SeqEnd(Seq),
}

#[derive(Debug, Eq, PartialEq, Clone, Copy)]
pub enum StepMode {
    Auto,
    NextStep,
}
impl From<StepMode> for bool {
    fn from(variant: StepMode) -> Self {
        match variant {
            StepMode::Auto => false,
            StepMode::NextStep => true,
        }
    }
}

#[derive(Debug)]
pub enum Error {
    DMABufferNotInDataMemory,
    BufferTooLong,
}

pub trait Instance: sealed::Sealed + Deref<Target = crate::pac::pwm0::RegisterBlock> {
    const INTERRUPT: Interrupt;

    /// Provides access to the associated internal duty buffer for the instance.
    fn buffer() -> &'static Cell<[u16; 4]>;
}

<<<<<<< HEAD
#[cfg(not(any(feature = "52810", feature = "52811")))]
impl Instance for PWM1 {}

#[cfg(not(any(feature = "52810", feature = "52811")))]
impl Instance for PWM2 {}

#[cfg(not(any(feature = "52810", feature = "52811", feature = "52832")))]
impl Instance for PWM3 {}
=======
// Internal static duty buffers. One per instance.
static mut BUF0: Cell<[u16; 4]> = Cell::new([0; 4]);
#[cfg(not(any(feature = "52810", feature = "52811")))]
static mut BUF1: Cell<[u16; 4]> = Cell::new([0; 4]);
#[cfg(not(any(feature = "52810", feature = "52811")))]
static mut BUF2: Cell<[u16; 4]> = Cell::new([0; 4]);
#[cfg(not(any(feature = "52810", feature = "52811", feature = "52832")))]
static mut BUF3: Cell<[u16; 4]> = Cell::new([0; 4]);

impl Instance for PWM0 {
    const INTERRUPT: Interrupt = Interrupt::PWM0;
    #[inline(always)]
    fn buffer() -> &'static Cell<[u16; 4]> {
         unsafe { &BUF0 }
    }
}

#[cfg(not(any(feature = "52810", feature = "52811")))]
impl Instance for PWM1 {
    const INTERRUPT: Interrupt = Interrupt::PWM1;
    fn buffer() -> &'static Cell<[u16; 4]> {
         unsafe { &BUF1 }
    }
}

#[cfg(not(any(feature = "52810", feature = "52811")))]
impl Instance for PWM2 {
    const INTERRUPT: Interrupt = Interrupt::PWM2;
    fn buffer() -> &'static Cell<[u16; 4]> {
        unsafe { &BUF2 } 
    }
}
>>>>>>> f06e303d

#[cfg(not(any(feature = "52810", feature = "52811", feature = "52832")))]
impl Instance for PWM3 {
    const INTERRUPT: Interrupt = Interrupt::PWM3;
    fn buffer() -> &'static Cell<[u16; 4]> {
        unsafe { &BUF3 } 
    }
}

mod sealed {
    pub trait Sealed {}
    impl Sealed for crate::pwm::PWM0 {}

    #[cfg(not(any(feature = "52810", feature = "52811")))]
    impl Sealed for crate::pwm::PWM1 {}

    #[cfg(not(any(feature = "52810", feature = "52811")))]
    impl Sealed for crate::pwm::PWM2 {}

    #[cfg(not(any(feature = "52810", feature = "52811", feature = "52832")))]
    impl Sealed for crate::pwm::PWM3 {}
}<|MERGE_RESOLUTION|>--- conflicted
+++ resolved
@@ -1063,16 +1063,6 @@
     fn buffer() -> &'static Cell<[u16; 4]>;
 }
 
-<<<<<<< HEAD
-#[cfg(not(any(feature = "52810", feature = "52811")))]
-impl Instance for PWM1 {}
-
-#[cfg(not(any(feature = "52810", feature = "52811")))]
-impl Instance for PWM2 {}
-
-#[cfg(not(any(feature = "52810", feature = "52811", feature = "52832")))]
-impl Instance for PWM3 {}
-=======
 // Internal static duty buffers. One per instance.
 static mut BUF0: Cell<[u16; 4]> = Cell::new([0; 4]);
 #[cfg(not(any(feature = "52810", feature = "52811")))]
@@ -1105,7 +1095,6 @@
         unsafe { &BUF2 } 
     }
 }
->>>>>>> f06e303d
 
 #[cfg(not(any(feature = "52810", feature = "52811", feature = "52832")))]
 impl Instance for PWM3 {
